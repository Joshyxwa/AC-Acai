from fastapi import FastAPI, HTTPException
from fastapi.middleware.cors import CORSMiddleware
from pydantic import BaseModel, Field
from typing import List, Dict, Optional, Literal
from datetime import datetime, timezone
<<<<<<< HEAD
from database.Database import Database
=======
from ..database.Database import Database
from ..io.IO import IO
from fastapi import Depends, Request
>>>>>>> b8bce895

app = FastAPI(title="GeoCompliance Mock Server", version="0.1.0")
dc = Database()

# --- CORS (adjust origins as needed) ---
app.add_middleware(
    CORSMiddleware,
    allow_origins=["*"],           # replace with your frontend origin(s) for production
    allow_credentials=True,
    allow_methods=["*"],
    allow_headers=["*"],
)

# ---------- Dummy Data Stores ----------
projects = [
    {
        "id": "1",
        "title": "Feature Authentication System TEST",
        "lastModified": "2 hours ago",
        "documents": 3,
        "collaborators": 5,
        "status": "In Review",
    },
    {
        "id": "2",
        "title": "Payment Gateway Integration TEST",
        "lastModified": "1 day ago",
        "documents": 5,
        "collaborators": 3,
        "status": "Flagged",
    },
    {
        "id": "3",
        "title": "User Data Analytics Feature TEST",
        "lastModified": "3 days ago",
        "documents": 2,
        "collaborators": 4,
        "status": "Compliant",
    },
    {
        "id": "4",
        "title": "Social Media Integration TEST",
        "lastModified": "1 week ago",
        "documents": 4,
        "collaborators": 2,
        "status": "In Review",
    },
]

# projectId -> project details
project_details: Dict[str, Dict] = {
    "1": {
        "id": "1",
        "title": "Feature Authentication System TEST",
        "documents": [
            {"id": "tdd-1", "title": "Technical Design Document", "type": "TDD", "status": "flagged"},
            {"id": "prd-1", "title": "Product Requirements", "type": "PRD", "status": "review"},
            {"id": "security-1", "title": "Security Assessment", "type": "Security", "status": "compliant"},
            {"id": "tdd-2", "title": "Technical Design Document", "type": "TDD", "status": "flagged"},
            {"id": "prd-2", "title": "Product Requirements", "type": "PRD", "status": "review"},
            {"id": "security-2", "title": "Security Assessment", "type": "Security", "status": "compliant"},
        ],
    }
    # add more projects here as needed
}

# documentId content (scoped within project "1" for demo)
document_content: Dict[str, Dict] = {
    "tdd-1": {
        "title": "Technical Design Document (TDD): Creator Connect",
        "content": """
Document ID: TDD-2025-61C Title: TDD: Creator Connect Service (V1) Author: Kenji
Tanaka (Senior Software Engineer) Reviewers: Engineering Team, Security Team Related
PRD: PRD-2025-48B

1. Overview & Architecture

This document details the backend implementation for the Creator Connect feature. We will
introduce a new microservice, creator-connect-service, to orchestrate the business
logic of mentorship connections, acting as an intermediary between the user-facing client
and existing platform services. The flow is as follows: A request from an established
creator's client hits the new service. The service validates mentor eligibility against the
Spanner rule engine, checks for existing connections, and then calls the
direct-messaging-service to create the initial request message.

2. Service Dependencies

• user-profile-service: To fetch follower counts, account age, and verification
status.
• direct-messaging-service: To create and manage the communication channel.
• Spanner (Rule Engine): To host and execute the mentor eligibility rules.
• CDS (Compliance Detection System): For logging and retroactive analysis of
interactions.

3. New Service: creator-connect-service

Language: Go
Responsibilities:
◦ Expose endpoints for creating, accepting, and declining mentorship requests.
◦ Contain all business logic for eligibility and connection state management.
◦ Log all state changes and interactions to the CDS for analysis.

4. API Endpoints

Endpoint: POST /v1/mentorship/request

Description: Initiates a mentorship request from an established creator to an
aspiring creator.

Request Body:
JSON
{
  "mentor_id": "string",
}
        """,
        "highlights": [
            {
                "id": "highlight-1",
                "start": 658,
                "end": 784,
                "text": "The service validates mentor eligibility against the Spanner rule engine",
                "comments": [
                    {
                        "id": "comment-1",
                        "author": "GeoCompliance AI",
                        "timestamp": "2 hours ago",
                        "content": (
                            "The proposed Creator Connect feature lacks critical safeguards to prevent predatory interactions with minors. "
                            "Specifically, there are no explicit age verification mechanisms, parental consent requirements, or robust off-platform "
                            "communication prevention strategies that would block a malicious actor from exploiting the mentorship feature to groom a vulnerable minor."
                        ),
                        "type": "system",
                    }
                ],
            },
            {
                "id": "highlight-2",
                "start": 1015,
                "end": 1108,
                "text": "user-profile-service: To fetch follower counts, account age, and verification status",
                "comments": [
                    {
                        "id": "comment-2",
                        "author": "GeoCompliance AI",
                        "timestamp": "1 hour ago",
                        "content": (
                            "🚨 Privacy Law Alert: Accessing user profile data for mentorship eligibility may require explicit consent under GDPR (EU) "
                            "and CCPA (California). Recommend implementing consent flow before profile access."
                        ),
                        "type": "system",
                    },
                    {
                        "id": "comment-3",
                        "author": "Sarah Kim",
                        "timestamp": "30 minutes ago",
                        "content": "Good catch! We should add a consent checkbox in the mentorship request flow. @john can you update the UX flow?",
                        "type": "user",
                    },
                ],
            },
        ],
    }
}

laws = [] # temporary storage

# ---------- Pydantic Models ----------
class ProjectSummary(BaseModel):
    id: str
    title: str
    lastModified: str
    documents: int
    collaborators: int
    status: Literal["In Review", "Flagged", "Compliant"]

class ProjectRow(BaseModel):
    project_id: int
    created_at: str
    status: str
    description: str
    name: str

class Comment(BaseModel):
    id: str
    author: str
    timestamp: str
    content: str
    type: Literal["system", "user"]

class Highlight(BaseModel):
    id: str
    start: int
    end: int
    text: str
    comments: List[Comment]

class DocumentPayload(BaseModel):
    title: str
    content: str
    highlights: List[Highlight]

class ProjectDetails(BaseModel):
    id: str
    title: str
    documents: List[Dict[str, str]]

class HighlightActionRequest(BaseModel):
    highlight_id: str = Field(..., alias="highlight-id")
    document_id: str = Field(..., alias="document-id")
    project_id: str = Field(..., alias="project-id")
    user_response: str
    author: Optional[str] = "User"

class HighlightResponse(Comment):
    pass

class Law(BaseModel):
    article_number: str
    type: Literal["recital", "law", "definition"]
    belongs_to: str
    contents: str
    word: Optional[str] = None  # only required if type=definition

# ---------- Helpers ----------
def _now_hhmm() -> str:
    # "Just now" is requested for the dummy; we’ll still compute id from epoch ms
    return "Just now"

def _epoch_ms_str() -> str:
    return str(int(datetime.now(tz=timezone.utc).timestamp() * 1000))

def _get_project_or_404(project_id: str) -> Dict:
    if project_id not in project_details:
        raise HTTPException(status_code=404, detail="Project not found")
    return project_details[project_id]

def _get_document_or_404(document_id: str) -> Dict:
    if document_id not in document_content:
        raise HTTPException(status_code=404, detail="Document not found")
    return document_content[document_id]

def _find_highlight_or_404(doc: Dict, highlight_id: str) -> Dict:
    for h in doc.get("highlights", []):
        if h.get("id") == highlight_id:
            return h
    raise HTTPException(status_code=404, detail="Highlight not found")

def audit_project(project_id: int):
    documents = Database.load_document(project_id=project_id)
    print(documents)
    pass    

# ---------- Endpoints ----------
@app.on_event("startup")
async def startup_event():
    # Single IO instance for the app lifetime
    app.state.io = IO()

def get_io(request: Request) -> IO:
    io = getattr(request.app.state, "io", None)
    if not io:
        raise HTTPException(status_code=500, detail="IO not initialized")
    return io

@app.get("/health")
def health():
    return {"ok": True}

@app.get("/check_projects", response_model=List[ProjectRow])
def check_projects():
    return dc.load_all_projects()

@app.get("/get_project", response_model=ProjectDetails)
def get_project(project_id: str):
    proj = _get_project_or_404(project_id)
    return proj

@app.get("/get_document", response_model=DocumentPayload)
def get_document(project_id: str, document_id: str):
    # for demo we don't cross-validate that document belongs to project,
    # but you can enforce that if you store per-project docs
    _ = _get_project_or_404(project_id)
    doc = _get_document_or_404(document_id)
    return doc

@app.post("/get_highlight_response", response_model=HighlightResponse)
def get_highlight_response(req: HighlightActionRequest):
    _ = _get_project_or_404(req.project_id)
    doc = _get_document_or_404(req.document_id)
    hl = _find_highlight_or_404(doc, req.highlight_id)

    # Append a system response (dummy) and also echo it back
    generated_id = f"response-{_epoch_ms_str()}"
    response = {
        "id": generated_id,
        "author": "GeoCompliance AI",
        "timestamp": _now_hhmm(),
        "content": (
            f'Thank you for your input. Based on your comment "{req.user_response}", '
            "I recommend reviewing the latest GDPR guidelines section 4.2 for data processing compliance. "
            "This should address your concerns about user consent flows."
        ),
        "type": "system",
    }
    hl.setdefault("comments", []).append(response)
    return response

@app.post("/add_comment")
def add_comment(req: HighlightActionRequest):
    _ = _get_project_or_404(req.project_id)
    doc = _get_document_or_404(req.document_id)
    hl = _find_highlight_or_404(doc, req.highlight_id)

    comment = {
        "id": f"comment-{_epoch_ms_str()}",
        "author": req.author or "User",
        "timestamp": _now_hhmm(),
        "content": req.user_response,
        "type": "user",
    }
    hl.setdefault("comments", []).append(comment)
    return {"ok": True, "message": "Comment added"}

@app.post("/add_law")
def add_law(law: Law):
    # Validation: if type=definition, word must be provided
    if law.type == "definition" and not law.word:
        return {"ok": False, "message": "Word must be provided for definition type laws."}

    print(f"Adding law: {law.dict()}")
    # Add to "DB"
    laws.append(law.dict())
    return {"ok": True, "message": "Law added successfully", "law": law.dict()}

# ---------- Chatbox / Conversation API ----------
class ChatboxCreateIn(BaseModel):
    conv_id: Optional[int] = None
    preload: bool = True

class MessageIn(BaseModel):
    conv_id: int
    content: str
    run_inference: bool = True

@app.post("/chatbox/create")
def chatbox_create(payload: ChatboxCreateIn, io: IO = Depends(get_io)):
    res = io.get_or_create_chatbox(conv_id=payload.conv_id, preload=payload.preload)
    if not res["ok"]:
        raise HTTPException(status_code=500, detail=res["error"])
    return res["data"]

@app.get("/chatbox/{conv_id}/history")
def chatbox_history(conv_id: int, reload: bool = False, io: IO = Depends(get_io)):
    res = io.get_history(conv_id, reload=reload)
    if not res["ok"]:
        raise HTTPException(status_code=404 if res["error"] == "chatbox not found; call get_or_create_chatbox first" else 500, detail=res["error"])
    return res["data"]

@app.post("/chatbox/message")
def chatbox_message(payload: MessageIn, io: IO = Depends(get_io)):
    # Ensure chatbox exists
    ensure = io.get_or_create_chatbox(conv_id=payload.conv_id, preload=False)
    if not ensure["ok"]:
        raise HTTPException(status_code=500, detail=ensure["error"])

    res = io.handle_incoming(payload.conv_id, payload.content, run_inference=payload.run_inference)
    if not res["ok"]:
        raise HTTPException(status_code=500, detail=res["error"])
    return res["data"]

# Optional root
@app.get("/")
def root():
    return {"service": "GeoCompliance Mock Server", "endpoints": [
        "/check_projects",
        "/get_project?project_id=1",
        "/get_document?project_id=1&document_id=tdd-1",
        "/get_highlight_response",
        "/add_comment",
        "/health",
    "/chatbox/create",
    "/chatbox/{conv_id}/history",
    "/chatbox/message",
    ]}<|MERGE_RESOLUTION|>--- conflicted
+++ resolved
@@ -3,13 +3,9 @@
 from pydantic import BaseModel, Field
 from typing import List, Dict, Optional, Literal
 from datetime import datetime, timezone
-<<<<<<< HEAD
-from database.Database import Database
-=======
 from ..database.Database import Database
 from ..io.IO import IO
 from fastapi import Depends, Request
->>>>>>> b8bce895
 
 app = FastAPI(title="GeoCompliance Mock Server", version="0.1.0")
 dc = Database()
