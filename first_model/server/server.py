from fastapi import FastAPI, HTTPException
from fastapi.middleware.cors import CORSMiddleware
from pydantic import BaseModel, Field
from typing import List, Dict, Optional, Literal
from datetime import datetime, timezone
from first_model.database.Database import Database
from first_model.io.IO import IO
from first_model.model.Chat import Chat
from fastapi import UploadFile, File, Depends, Request
from fastapi import BackgroundTasks

app = FastAPI(title="GeoCompliance Mock Server", version="0.1.0")
dc = Database()
ch = Chat()

# --- CORS (adjust origins as needed) ---
app.add_middleware(
    CORSMiddleware,
    allow_origins=["*"],           # replace with your frontend origin(s) for production
    allow_credentials=True,
    allow_methods=["*"],
    allow_headers=["*"],
)

# ---------- Dummy Data Stores ----------
projects = [
    {
        "id": "1",
        "title": "Feature Authentication System TEST",
        "lastModified": "2 hours ago",
        "documents": 3,
        "collaborators": 5,
        "status": "In Review",
    },
    {
        "id": "2",
        "title": "Payment Gateway Integration TEST",
        "lastModified": "1 day ago",
        "documents": 5,
        "collaborators": 3,
        "status": "Flagged",
    },
    {
        "id": "3",
        "title": "User Data Analytics Feature TEST",
        "lastModified": "3 days ago",
        "documents": 2,
        "collaborators": 4,
        "status": "Compliant",
    },
    {
        "id": "4",
        "title": "Social Media Integration TEST",
        "lastModified": "1 week ago",
        "documents": 4,
        "collaborators": 2,
        "status": "In Review",
    },
]

# projectId -> project details
project_details: Dict[str, Dict] = {
    "1": {
        "id": "1",
        "title": "Feature Authentication System TEST",
        "documents": [
            {"id": "tdd-1", "title": "Technical Design Document", "type": "TDD", "status": "flagged"},
            {"id": "prd-1", "title": "Product Requirements", "type": "PRD", "status": "review"},
            {"id": "security-1", "title": "Security Assessment", "type": "Security", "status": "compliant"},
            {"id": "tdd-2", "title": "Technical Design Document", "type": "TDD", "status": "flagged"},
            {"id": "prd-2", "title": "Product Requirements", "type": "PRD", "status": "review"},
            {"id": "security-2", "title": "Security Assessment", "type": "Security", "status": "compliant"},
        ],
    }
    # add more projects here as needed
}

# documentId content (scoped within project "1" for demo)
document_content: Dict[str, Dict] = {
    "tdd-1": {
        "title": "Technical Design Document (TDD): Creator Connect",
        "content": """
Document ID: TDD-2025-61C Title: TDD: Creator Connect Service (V1) Author: Kenji
Tanaka (Senior Software Engineer) Reviewers: Engineering Team, Security Team Related
PRD: PRD-2025-48B

1. Overview & Architecture

This document details the backend implementation for the Creator Connect feature. We will
introduce a new microservice, creator-connect-service, to orchestrate the business
logic of mentorship connections, acting as an intermediary between the user-facing client
and existing platform services. The flow is as follows: A request from an established
creator's client hits the new service. The service validates mentor eligibility against the
Spanner rule engine, checks for existing connections, and then calls the
direct-messaging-service to create the initial request message.

2. Service Dependencies

• user-profile-service: To fetch follower counts, account age, and verification
status.
• direct-messaging-service: To create and manage the communication channel.
• Spanner (Rule Engine): To host and execute the mentor eligibility rules.
• CDS (Compliance Detection System): For logging and retroactive analysis of
interactions.

3. New Service: creator-connect-service

Language: Go
Responsibilities:
◦ Expose endpoints for creating, accepting, and declining mentorship requests.
◦ Contain all business logic for eligibility and connection state management.
◦ Log all state changes and interactions to the CDS for analysis.

4. API Endpoints

Endpoint: POST /v1/mentorship/request

Description: Initiates a mentorship request from an established creator to an
aspiring creator.

Request Body:
JSON
{
  "mentor_id": "string",
}
        """,
        "highlights": [
            {
                "id": "highlight-1",
                "start": 658,
                "end": 784,
                "text": "The service validates mentor eligibility against the Spanner rule engine",
                "comments": [
                    {
                        "id": "comment-1",
                        "author": "GeoCompliance AI",
                        "timestamp": "2 hours ago",
                        "content": (
                            "The proposed Creator Connect feature lacks critical safeguards to prevent predatory interactions with minors. "
                            "Specifically, there are no explicit age verification mechanisms, parental consent requirements, or robust off-platform "
                            "communication prevention strategies that would block a malicious actor from exploiting the mentorship feature to groom a vulnerable minor."
                        ),
                        "type": "system",
                    }
                ],
            },
            {
                "id": "highlight-2",
                "start": 1015,
                "end": 1108,
                "text": "user-profile-service: To fetch follower counts, account age, and verification status",
                "comments": [
                    {
                        "id": "comment-2",
                        "author": "GeoCompliance AI",
                        "timestamp": "1 hour ago",
                        "content": (
                            "🚨 Privacy Law Alert: Accessing user profile data for mentorship eligibility may require explicit consent under GDPR (EU) "
                            "and CCPA (California). Recommend implementing consent flow before profile access."
                        ),
                        "type": "system",
                    },
                    {
                        "id": "comment-3",
                        "author": "Sarah Kim",
                        "timestamp": "30 minutes ago",
                        "content": "Good catch! We should add a consent checkbox in the mentorship request flow. @john can you update the UX flow?",
                        "type": "user",
                    },
                ],
            },
        ],
    }
}

laws = [] # temporary storage

# ---------- Pydantic Models ----------
class ProjectRow(BaseModel):
    project_id: int
    created_at: str
    status: str
    description: str
    name: str

class DocumentRow(BaseModel):
    doc_id: int
    created_at: str
    type: str          # e.g., "TDD", "PRD", "Security"
    content: str
    version: int
    project_id: int
    content_span: Optional[str] = None  # JSON/string span index if you need it

class Comment(BaseModel):
    id: int
    author: str
    timestamp: str
    content: str
    type: Literal["system", "user"]

class HighlightSpans(BaseModel):
    start: int
    end: int

class Highlight(BaseModel):
    id: int
    highlighting: List[HighlightSpans]
    reason: str
    clarification_qn: str
    comments: Optional[List[Comment]]

class DocumentPayload(BaseModel):
    title: str
    content: str
    highlights: List[Highlight]

class ProjectDetails(BaseModel):
    id: str
    title: str
    documents: List[DocumentRow]

class HighlightActionRequest(BaseModel):
    highlight_id: int = Field(..., alias="highlight-id")
    document_id: str = Field(..., alias="document-id")
    project_id: str = Field(..., alias="project-id")
    user_response: str
    author: Optional[str] = "User"

class HighlightResponse(Comment):
    pass

class Law(BaseModel):
    article_number: str
    type: Literal["recital", "law", "definition"]
    belongs_to: str
    contents: str
    word: Optional[str] = None  # only required if type=definition

<<<<<<< HEAD
=======
class AuditRunIn(BaseModel):
    project_id: int
    max_scenarios: int = 3
    create_audit: Optional[bool] = False
    async_run: Optional[bool] = False

>>>>>>> 31da441b
# ---------- Helpers ----------
def _now_hhmm() -> str:
    # "Just now" is requested for the dummy; we’ll still compute id from epoch ms
    return "Just now"

def _epoch_ms_str() -> str:
    return str(int(datetime.now(tz=timezone.utc).timestamp() * 1000))

def _get_project_or_404(project_id: str) -> Dict:
    try:
        project_id_int = int(project_id)
        result = dc.get_project_with_documents(project_id=project_id_int)
        if result is None:
            raise HTTPException(status_code=404, detail="Project not found")
        return result
    except ValueError:
        raise HTTPException(status_code=400, detail="Invalid project_id format")
    except Exception:
        raise HTTPException(status_code=404, detail="Project not found")

def _get_document_or_404(project_id, document_id: str) -> Dict:
    result = dc.load_document_with_highlighting(int(project_id), int(document_id))

    try:
        result = dc.load_document_with_highlighting(int(project_id), int(document_id))
        # print(result)
        if result is None:
            raise HTTPException(status_code=404, detail="Document not found")
        return result
    except ValueError:
        raise HTTPException(status_code=400, detail="Invalid project_id or document_id format")
    except Exception:
        raise HTTPException(status_code=404, detail="Document not found")

def _find_highlight_or_404(doc: Dict, highlight_id: str) -> Dict:
    for h in doc.get("highlights", []):
        if h.get("id") == highlight_id:
            return h
    raise HTTPException(status_code=404, detail="Highlight not found")

def audit_project(project_id: int):
    documents = Database.load_document(project_id=project_id)
    print(documents)
    pass    

# ---------- Endpoints ----------
# @app.on_event("startup")
# async def startup_event():
#     # Single IO instance for the app lifetime
#     app.state.io = IO()

def get_io(request: Request) -> IO:
    io = getattr(request.app.state, "io", None)
    if not io:
        raise HTTPException(status_code=500, detail="IO not initialized")
    return io

@app.get("/health")
def health():
    return {"ok": True}

@app.get("/check_projects", response_model=List[ProjectRow])
def check_projects():
    return dc.load_all_projects()

@app.get("/get_project", response_model=ProjectDetails)
def get_project(project_id: str):
    proj = _get_project_or_404(project_id)
    return proj

@app.get("/get_document", response_model=DocumentPayload)
def get_document(project_id: str, document_id: str):
    # for demo we don't cross-validate that document belongs to project,
    # but you can enforce that if you store per-project docs
    doc = _get_document_or_404(project_id, document_id)
    return doc

@app.post("/get_highlight_response", response_model=HighlightResponse)
def get_highlight_response(req: HighlightActionRequest):
    # _ = _get_project_or_404(req.project_id)
    # doc = _get_document_or_404(req.document_id)
    # hl = _find_highlight_or_404(doc, req.highlight_id)

    # # Append a system response (dummy) and also echo it back
    # generated_id = f"response-{_epoch_ms_str()}"
    # response = {
    #     "id": generated_id,
    #     "author": "GeoCompliance AI",
    #     "timestamp": _now_hhmm(),
    #     "content": (
    #         f'Thank you for your input. Based on your comment "{req.user_response}", '
    #         "I recommend reviewing the latest GDPR guidelines section 4.2 for data processing compliance. "
    #         "This should address your concerns about user consent flows."
    #     ),
    #     "type": "system",
    # }
    # hl.setdefault("comments", []).append(response)
    response = ch.adjudicate(int(req.highlight_id))
    print(dc.get_last_message_by_content(response))
    return dc.get_last_message_by_content(response) 

@app.post("/add_comment")
def add_comment(req: HighlightActionRequest):
    # _ = _get_project_or_404(req.project_id)
    # doc = _get_document_or_404(req.document_id)
    # hl = _find_highlight_or_404(doc, req.highlight_id)

    # comment = {
    #     "id": f"comment-{_epoch_ms_str()}",
    #     "author": req.author or "User",
    #     "timestamp": _now_hhmm(),
    #     "content": req.user_response,
    #     "type": "user",
    # }
    # hl.setdefault("comments", []).append(comment)
    dc.add_message_for_issue(int(req.highlight_id), req.user_response, author_type="user")
    return {"ok": True, "message": "Comment added"}

@app.post("/add_law")
async def add_law(file: UploadFile = File(...)):
    if file.content_type != "text/plain":
        return {"ok": False, "message": "Only .txt files are accepted."}
    try:
        contents = await file.read()
        text = contents.decode("utf-8")
        print(text)
        return {"ok": True, "message": "File uploaded and printed successfully."}
    except Exception as e:
        return {"ok": False, "message": f"Failed to process file: {str(e)}"}

# ---------- Chatbox / Conversation API ----------
class ChatboxCreateIn(BaseModel):
    conv_id: Optional[int] = None
    preload: bool = True

class MessageIn(BaseModel):
    conv_id: int
    content: str
    run_inference: bool = True

@app.post("/chatbox/create")
def chatbox_create(payload: ChatboxCreateIn, io: IO = Depends(get_io)):
    res = io.get_or_create_chatbox(conv_id=payload.conv_id, preload=payload.preload)
    if not res["ok"]:
        raise HTTPException(status_code=500, detail=res["error"])
    return res["data"]

@app.get("/chatbox/{conv_id}/history")
def chatbox_history(conv_id: int, reload: bool = False, io: IO = Depends(get_io)):
    res = io.get_history(conv_id, reload=reload)
    if not res["ok"]:
        raise HTTPException(status_code=404 if res["error"] == "chatbox not found; call get_or_create_chatbox first" else 500, detail=res["error"])
    return res["data"]

@app.post("/chatbox/message")
def chatbox_message(payload: MessageIn, io: IO = Depends(get_io)):
    # Ensure chatbox exists
    ensure = io.get_or_create_chatbox(conv_id=payload.conv_id, preload=False)
    if not ensure["ok"]:
        raise HTTPException(status_code=500, detail=ensure["error"])

    res = io.handle_incoming(payload.conv_id, payload.content, run_inference=payload.run_inference)
    if not res["ok"]:
        raise HTTPException(status_code=500, detail=res["error"])
    return res["data"]

# Optional root
@app.get("/")
def root():
    return {"service": "GeoCompliance Mock Server", "endpoints": [
        "/check_projects",
        "/get_project?project_id=1",
        "/get_document?project_id=1&document_id=tdd-1",
        "/get_highlight_response",
        "/add_comment",
        "/health",
<<<<<<< HEAD
    "/chatbox/create",
    "/chatbox/{conv_id}/history",
    "/chatbox/message",
    ]}
=======
        "/status",
        "/chatbox/create",
        "/chatbox/{conv_id}/history",
        "/chatbox/message",
        "/audit/run",
    ]}

@app.post("/audit/run")
def audit_run(payload: AuditRunIn, io: IO = Depends(get_io), background_tasks: BackgroundTasks = None):
    # If requested, create an Audit row first and run with status updates
    if payload.create_audit:
        created = io.create_audit(project_id=payload.project_id, status="pending")
        if not created.get("ok"):
            raise HTTPException(status_code=500, detail=created.get("error") or "Failed to create audit")
        audit_obj = created.get("data") or {}
        audit_id = audit_obj.get("audit_id") if isinstance(audit_obj, dict) else None
        if audit_id is None:
            # Try to look up the most recent audit for project as a fallback
            try:
                rows = io.database.supabase.table("Audit").select("audit_id").eq("project_id", payload.project_id).order("created_at", desc=True).limit(1).execute().data
                audit_id = (rows[0]["audit_id"] if rows else None)
            except Exception:
                pass
        if audit_id is None:
            raise HTTPException(status_code=500, detail="Failed to determine audit_id")
        if payload.async_run:
            # Queue background execution and return immediately
            if background_tasks is None:
                raise HTTPException(status_code=500, detail="Background tasks not available")
            background_tasks.add_task(io.run_audit_pipeline_for_audit_and_update, audit_id=audit_id, project_id=payload.project_id, max_scenarios=payload.max_scenarios)
            return {"started": True, "audit_id": audit_id, "status": "in_progress"}
        res = io.run_audit_pipeline_for_audit_and_update(audit_id=audit_id, project_id=payload.project_id, max_scenarios=payload.max_scenarios)
    else:
        if payload.async_run:
            # Ensure an audit exists to track status, then run in background
            created = io.create_audit(project_id=payload.project_id, status="pending")
            if not created.get("ok"):
                raise HTTPException(status_code=500, detail=created.get("error") or "Failed to create audit")
            audit_obj = created.get("data") or {}
            audit_id = audit_obj.get("audit_id") if isinstance(audit_obj, dict) else None
            if audit_id is None:
                # Fallback: lookup most recent audit for project
                try:
                    rows = io.database.supabase.table("Audit").select("audit_id").eq("project_id", payload.project_id).order("created_at", desc=True).limit(1).execute().data
                    audit_id = (rows[0]["audit_id"] if rows else None)
                except Exception:
                    pass
            if audit_id is None:
                raise HTTPException(status_code=500, detail="Failed to determine audit_id for async run")
            if background_tasks is None:
                raise HTTPException(status_code=500, detail="Background tasks not available")
            background_tasks.add_task(io.run_audit_pipeline_for_audit_and_update, audit_id=audit_id, project_id=payload.project_id, max_scenarios=payload.max_scenarios)
            return {"started": True, "audit_id": audit_id, "status": "in_progress"}
        res = io.run_audit_pipeline(project_id=payload.project_id, max_scenarios=payload.max_scenarios)
    if not res.get("ok"):
        raise HTTPException(status_code=500, detail=res.get("error") or "Audit pipeline failed")
    return res.get("data")
>>>>>>> 31da441b
<|MERGE_RESOLUTION|>--- conflicted
+++ resolved
@@ -237,15 +237,6 @@
     contents: str
     word: Optional[str] = None  # only required if type=definition
 
-<<<<<<< HEAD
-=======
-class AuditRunIn(BaseModel):
-    project_id: int
-    max_scenarios: int = 3
-    create_audit: Optional[bool] = False
-    async_run: Optional[bool] = False
-
->>>>>>> 31da441b
 # ---------- Helpers ----------
 def _now_hhmm() -> str:
     # "Just now" is requested for the dummy; we’ll still compute id from epoch ms
@@ -422,67 +413,7 @@
         "/get_highlight_response",
         "/add_comment",
         "/health",
-<<<<<<< HEAD
     "/chatbox/create",
     "/chatbox/{conv_id}/history",
     "/chatbox/message",
-    ]}
-=======
-        "/status",
-        "/chatbox/create",
-        "/chatbox/{conv_id}/history",
-        "/chatbox/message",
-        "/audit/run",
-    ]}
-
-@app.post("/audit/run")
-def audit_run(payload: AuditRunIn, io: IO = Depends(get_io), background_tasks: BackgroundTasks = None):
-    # If requested, create an Audit row first and run with status updates
-    if payload.create_audit:
-        created = io.create_audit(project_id=payload.project_id, status="pending")
-        if not created.get("ok"):
-            raise HTTPException(status_code=500, detail=created.get("error") or "Failed to create audit")
-        audit_obj = created.get("data") or {}
-        audit_id = audit_obj.get("audit_id") if isinstance(audit_obj, dict) else None
-        if audit_id is None:
-            # Try to look up the most recent audit for project as a fallback
-            try:
-                rows = io.database.supabase.table("Audit").select("audit_id").eq("project_id", payload.project_id).order("created_at", desc=True).limit(1).execute().data
-                audit_id = (rows[0]["audit_id"] if rows else None)
-            except Exception:
-                pass
-        if audit_id is None:
-            raise HTTPException(status_code=500, detail="Failed to determine audit_id")
-        if payload.async_run:
-            # Queue background execution and return immediately
-            if background_tasks is None:
-                raise HTTPException(status_code=500, detail="Background tasks not available")
-            background_tasks.add_task(io.run_audit_pipeline_for_audit_and_update, audit_id=audit_id, project_id=payload.project_id, max_scenarios=payload.max_scenarios)
-            return {"started": True, "audit_id": audit_id, "status": "in_progress"}
-        res = io.run_audit_pipeline_for_audit_and_update(audit_id=audit_id, project_id=payload.project_id, max_scenarios=payload.max_scenarios)
-    else:
-        if payload.async_run:
-            # Ensure an audit exists to track status, then run in background
-            created = io.create_audit(project_id=payload.project_id, status="pending")
-            if not created.get("ok"):
-                raise HTTPException(status_code=500, detail=created.get("error") or "Failed to create audit")
-            audit_obj = created.get("data") or {}
-            audit_id = audit_obj.get("audit_id") if isinstance(audit_obj, dict) else None
-            if audit_id is None:
-                # Fallback: lookup most recent audit for project
-                try:
-                    rows = io.database.supabase.table("Audit").select("audit_id").eq("project_id", payload.project_id).order("created_at", desc=True).limit(1).execute().data
-                    audit_id = (rows[0]["audit_id"] if rows else None)
-                except Exception:
-                    pass
-            if audit_id is None:
-                raise HTTPException(status_code=500, detail="Failed to determine audit_id for async run")
-            if background_tasks is None:
-                raise HTTPException(status_code=500, detail="Background tasks not available")
-            background_tasks.add_task(io.run_audit_pipeline_for_audit_and_update, audit_id=audit_id, project_id=payload.project_id, max_scenarios=payload.max_scenarios)
-            return {"started": True, "audit_id": audit_id, "status": "in_progress"}
-        res = io.run_audit_pipeline(project_id=payload.project_id, max_scenarios=payload.max_scenarios)
-    if not res.get("ok"):
-        raise HTTPException(status_code=500, detail=res.get("error") or "Audit pipeline failed")
-    return res.get("data")
->>>>>>> 31da441b
+    ]}