--- conflicted
+++ resolved
@@ -3,14 +3,9 @@
 from pydantic import BaseModel, Field
 from typing import List, Dict, Optional, Literal
 from datetime import datetime, timezone
-<<<<<<< HEAD
 from database.Database import Database
-from fastapi import UploadFile, File
-=======
-from ..database.Database import Database
-from ..io.IO import IO
-from fastapi import Depends, Request
->>>>>>> 5b60c596
+from io.IO import IO
+from fastapi import UploadFile, File, Depends, Request
 
 app = FastAPI(title="GeoCompliance Mock Server", version="0.1.0")
 dc = Database()
