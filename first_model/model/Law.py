--- conflicted
+++ resolved
@@ -8,18 +8,14 @@
 from supabase import create_client, Client
 from dotenv import load_dotenv
 from transformers import AutoTokenizer, AutoModel
-<<<<<<< HEAD
 from sklearn.metrics import precision_score, recall_score, f1_score
-from Model import Model
 import vecs
 import pandas as pd
 import itertools
 
-=======
-import vecs
+load_dotenv("./secrets/.env.dev")
 import time
 from google.api_core import exceptions
->>>>>>> b8bce895
 load_dotenv("./secrets/.env.dev")
 
 class Law():
@@ -181,7 +177,7 @@
                     time.sleep(wait_time)
         return response.text
 
-    def evaluate(self):
+#     def evaluate(self):
         def find_best_matching_article(name, threshold=0.70, k=3):
             # Perform semantic search on article collection
             emb_name = self._embed_text(name)
@@ -220,7 +216,6 @@
         def evaluate_single_document(document_text, sample_output):
             expected_ids = set(extract_ground_truth_ids(sample_output))
     
-<<<<<<< HEAD
             # Predicted IDs from audit agent
             predicted_ids = set(self.audit(document_text))
 
@@ -313,23 +308,17 @@
         
 
 if __name__ == "__main__":
-    print("--- Initializing Auditor ---")
-    auditor = Auditor()
-=======
-# if __name__ == "__main__":
 #     print("--- Initializing Auditor ---")
 #     auditor = Auditor()
->>>>>>> b8bce895
-    
-#     # --- Provide the list of document IDs to check TOGETHER ---
-#     # These documents will be read and analyzed as a single unit.
-#     combined_document_ids = [1, 2] 
-    
-#     try:
-#         # Call the new combined audit method
-#         final_results = auditor.audit(doc_ids=combined_document_ids)
-        
-<<<<<<< HEAD
+    
+    # --- Provide the list of document IDs to check TOGETHER ---
+    # These documents will be read and analyzed as a single unit.
+    combined_document_ids = [1, 2] 
+    
+    try:
+        # Call the new combined audit method
+        final_results = auditor.audit(doc_ids=combined_document_ids)
+        
         print("\n\n--- FINAL COMBINED AUDIT RESULTS ---")
         print(final_results)
 
@@ -337,12 +326,8 @@
         auditor.eval_hyde(doc_ids=combined_document_ids, num=10)
         #print("--- Evaluating agent against synthatic data ---")
         #auditor.evaluate()
-=======
-#         print("\n\n--- FINAL COMBINED AUDIT RESULTS ---")
-#         print(final_results)
->>>>>>> b8bce895
-        
-#     except Exception as e:
-#         print(f"\n\n--- ❌ AN UNEXPECTED ERROR OCCURRED ---")
-#         print(f"Error Type: {type(e).__name__}")
-#         print(f"Error Details: {e}")+        
+    except Exception as e:
+        print(f"\n\n--- ❌ AN UNEXPECTED ERROR OCCURRED ---")
+        print(f"Error Type: {type(e).__name__}")
+        print(f"Error Details: {e}")