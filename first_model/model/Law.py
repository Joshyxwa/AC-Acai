--- conflicted
+++ resolved
@@ -162,14 +162,8 @@
                 print("✅ Success! Content generated.")
                 break
             
-<<<<<<< HEAD
-            # Catch the specific error for "service unavailable" or "resource exhausted".
-            # This is better than a generic 'except Exception'.
-            except Exception as e:
-=======
             # Catch the specific error for service overload; fall back to a broad catch if types unavailable
             except (gcloud_exceptions.ServiceUnavailable, gcloud_exceptions.ResourceExhausted) as e:
->>>>>>> fb9c35cd
                 print(f"⚠️ Error: {e}")
                 # If this is the last attempt, print a final failure message.
                 if attempt == 5 - 1:
