--- conflicted
+++ resolved
@@ -455,7 +455,18 @@
             "created_at": self.get_current_timestamp(),
         }).execute()
         return response.data[0]["msg_id"]
-<<<<<<< HEAD
+    
+    def get_latest_audit(self, project_id):
+        response = (
+            self.supabase
+            .table("Audit")
+            .select("*")
+            .eq("project_id", project_id)
+            .order("created_at", desc=True)
+            .limit(1)
+            .execute()
+        )
+        return response.data[0] if response.data else None
 
     def get_project_ids():
         response = self.supabase.table("Project").select("project_id").execute()
@@ -465,17 +476,3 @@
             return project_ids
         else:
             return None
-=======
-    
-    def get_latest_audit(self, project_id):
-        response = (
-            self.supabase
-            .table("Audit")
-            .select("*")
-            .eq("project_id", project_id)
-            .order("created_at", desc=True)
-            .limit(1)
-            .execute()
-        )
-        return response.data[0] if response.data else None
->>>>>>> 7a2c4302
