--- conflicted
+++ resolved
@@ -9,11 +9,6 @@
         self.__KEY = os.environ.get("SUPABASE_KEY")
         self.supabase = create_client(self.__URL, self.__KEY)
     
-<<<<<<< HEAD
-        # self.conv_id = self.get_conversation(conv_id)
-    
-=======
->>>>>>> b8bce895
     def save_data(self, table, data):
         response = self.supabase.table(table).insert(data).execute()
         return response
